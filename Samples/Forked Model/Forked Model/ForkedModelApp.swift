--- conflicted
+++ resolved
@@ -2,13 +2,8 @@
 
 @main
 struct ForkedModelApp: App {
-<<<<<<< HEAD
     @StateObject private var store = Store()
     
-=======
-    @State var store = Store()
-
->>>>>>> 6891b35a
     var body: some Scene {
         WindowGroup {
             ContentView()
